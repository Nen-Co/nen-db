--- conflicted
+++ resolved
@@ -52,14 +52,10 @@
 // - Minimal argument parsing (no external dependencies)
 // - Prints helpful errors and usage when needed
 pub fn main() !void {
-<<<<<<< HEAD
     // CLI heading
-=======
     var gpa = std.heap.GeneralPurposeAllocator(.{}){};
     defer _ = gpa.deinit();
     const allocator = gpa.allocator();
-
->>>>>>> 9b119399
     try Terminal.boldln("┌──────────────────────────────────────────┐", .{});
     try Terminal.boldln("│      ⚡ NenDB • Graph Engine Core ⚡      │", .{});
     try Terminal.boldln("└──────────────────────────────────────────┘", .{});
@@ -110,12 +106,8 @@
     try Terminal.successln("✅ NenDB started successfully with custom I/O!", .{});
 }
 
-<<<<<<< HEAD
 // Run a minimal in-memory demo showing GraphDB usage.
-fn run_demo() !void {
-=======
 fn run_demo(allocator: std.mem.Allocator) !void {
->>>>>>> 9b119399
     try Terminal.infoln("🚀 Running NenDB Demo - Graph Operations", .{});
 
     // Initialize database using lib interface
@@ -194,12 +186,8 @@
     try Terminal.println("Version: {s} - Custom I/O Implementation", .{constants.VERSION_STRING});
 }
 
-<<<<<<< HEAD
 // Initialize a new database at the given path.
-fn init_database(path: []const u8) !void {
-=======
 fn init_database(allocator: std.mem.Allocator, path: []const u8) !void {
->>>>>>> 9b119399
     try Terminal.infoln("📁 Initializing NenDB at: {s}", .{path});
 
     // Create directory if it doesn't exist
@@ -223,10 +211,6 @@
     try Terminal.infoln("  • WAL file: {s}/nendb.wal", .{path});
 }
 
-<<<<<<< HEAD
-// Run a basic HTTP server (not available in WASM).
-fn run_interactive_server() !void {
-=======
 // Helper to check shutdown flag (works even if signals not available)
 inline fn shutdownRequested() bool {
     const has_signals = comptime @hasDecl(nen_net, "signals");
@@ -237,8 +221,8 @@
     }
 }
 
+// Run a basic HTTP server.
 fn run_interactive_server(allocator: std.mem.Allocator) !void {
->>>>>>> 9b119399
     try Terminal.infoln("🌐 Starting NenDB HTTP Server...", .{});
 
     // Initialize database
